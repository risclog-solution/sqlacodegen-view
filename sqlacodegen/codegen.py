--- conflicted
+++ resolved
@@ -33,8 +33,6 @@
         return noun
 
 
-<<<<<<< HEAD
-=======
 # In SQLAlchemy 0.x, constraint.columns is sometimes a list, on 1.x onwards, always a ColumnCollection
 def _get_column_names(constraint):
     if isinstance(constraint.columns, list):
@@ -49,7 +47,6 @@
     return _re_invalid_identifier.sub('_', name)
 
 
->>>>>>> 3e3e62d6
 def _get_compiled_expression(statement):
     """Returns the statement in a form where any placeholders have been filled in."""
     if isinstance(statement, TextClause):
@@ -95,115 +92,6 @@
             return ArgSpec(['self'], 'args', 'kwargs', None)
 
 
-<<<<<<< HEAD
-=======
-def _render_column_type(coltype):
-    args = []
-    if isinstance(coltype, Enum):
-        args.extend(repr(arg) for arg in coltype.enums)
-        if coltype.name is not None:
-            args.append('name={0!r}'.format(coltype.name))
-    else:
-        # All other types
-        argspec = _getargspec_init(coltype.__class__.__init__)
-        defaults = dict(zip(argspec.args[-len(argspec.defaults or ()):], argspec.defaults or ()))
-        missing = object()
-        use_kwargs = False
-        for attr in argspec.args[1:]:
-            # Remove annoyances like _warn_on_bytestring
-            if attr.startswith('_'):
-                continue
-
-            value = getattr(coltype, attr, missing)
-            default = defaults.get(attr, missing)
-            if value is missing or value == default:
-                use_kwargs = True
-            elif use_kwargs:
-                args.append('{0}={1}'.format(attr, repr(value)))
-            else:
-                args.append(repr(value))
-
-    text = coltype.__class__.__name__
-    if args:
-        text += '({0})'.format(', '.join(args))
-
-    return text
-
-
-def _render_column(column, show_name):
-    kwarg = []
-    is_sole_pk = column.primary_key and len(column.table.primary_key) == 1
-    dedicated_fks = [c for c in column.foreign_keys if len(c.constraint.columns) == 1]
-    is_unique = any(isinstance(c, UniqueConstraint) and set(c.columns) == set([column])
-                    for c in column.table.constraints)
-    is_unique = is_unique or any(i.unique and set(i.columns) == set([column]) for i in column.table.indexes)
-    has_index = any(set(i.columns) == set([column]) for i in column.table.indexes)
-
-    # Render the column type if there are no foreign keys on it or any of them points back to itself
-    render_coltype = not dedicated_fks or any(fk.column is column for fk in dedicated_fks)
-
-    if column.key != column.name:
-        kwarg.append('key')
-    if column.primary_key:
-        kwarg.append('primary_key')
-    if not column.nullable and not is_sole_pk:
-        kwarg.append('nullable')
-    if is_unique:
-        column.unique = True
-        kwarg.append('unique')
-    elif has_index:
-        column.index = True
-        kwarg.append('index')
-    if column.server_default:
-        default_expr = _get_compiled_expression(column.server_default.arg)
-        if '\n' in default_expr:
-            server_default = 'server_default=text("""\\\n{0}""")'.format(default_expr)
-        else:
-            server_default = 'server_default=text("{0}")'.format(default_expr)
-
-    return 'Column({0})'.format(', '.join(
-        ([repr(column.name)] if show_name else []) +
-        ([_render_column_type(column.type)] if render_coltype else []) +
-        [_render_constraint(x) for x in dedicated_fks] +
-        [repr(x) for x in column.constraints] +
-        ['{0}={1}'.format(k, repr(getattr(column, k))) for k in kwarg] +
-        ([server_default] if column.server_default else [])
-    ))
-
-
-def _render_constraint(constraint):
-    def render_fk_options(*opts):
-        opts = [repr(opt) for opt in opts]
-        for attr in 'ondelete', 'onupdate', 'deferrable', 'initially', 'match':
-            value = getattr(constraint, attr, None)
-            if value:
-                opts.append('{0}={1!r}'.format(attr, value))
-
-        return ', '.join(opts)
-
-    if isinstance(constraint, ForeignKey):
-        remote_column = '{0}.{1}'.format(constraint.column.table.fullname, constraint.column.name)
-        return 'ForeignKey({0})'.format(render_fk_options(remote_column))
-    elif isinstance(constraint, ForeignKeyConstraint):
-        local_columns = _get_column_names(constraint)
-        remote_columns = ['{0}.{1}'.format(fk.column.table.fullname, fk.column.name)
-                          for fk in constraint.elements]
-        return 'ForeignKeyConstraint({0})'.format(render_fk_options(local_columns, remote_columns))
-    elif isinstance(constraint, CheckConstraint):
-        return 'CheckConstraint({0!r})'.format(_get_compiled_expression(constraint.sqltext))
-    elif isinstance(constraint, UniqueConstraint):
-        columns = [repr(col.name) for col in constraint.columns]
-        return 'UniqueConstraint({0})'.format(', '.join(columns))
-
-
-def _render_index(index):
-    extra_args = [repr(col.name) for col in index.columns]
-    if index.unique:
-        extra_args.append('unique=True')
-    return 'Index({0!r}, {1})'.format(index.name, ', '.join(extra_args))
-
-
->>>>>>> 3e3e62d6
 class ImportCollector(OrderedDict):
     def add_import(self, obj):
         type_ = type(obj) if not isinstance(obj, type) else obj
